--- conflicted
+++ resolved
@@ -294,7 +294,6 @@
         STATE_CLASS_TOTAL_INCREASING,
         INVERTER_ENERGY_TOTAL_LIFE
     ],
-<<<<<<< HEAD
     'batpack1capacityremaining': [
         'Battery pack 1 remaining battery capacity', # Solarman only
         PERCENTAGE,
@@ -302,7 +301,7 @@
         DEVICE_CLASS_BATTERY,
         STATE_CLASS_MEASUREMENT,
         BAT1_REMAINING_CAPACITY
-=======
+    ],
     'batteryPower': [
         'Battery Power',
         POWER_WATT,
@@ -310,7 +309,6 @@
         DEVICE_CLASS_POWER,
         STATE_CLASS_MEASUREMENT,
         BAT_POWER
->>>>>>> 323b985e
     ],
     'batcapacityremaining': [
         'Remaining Battery Capacity',
