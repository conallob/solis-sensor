{
  "domain": "solis",
<<<<<<< HEAD
  "version": "1.0.1",
=======
  "version": "1.1.0",
>>>>>>> 217b3152
  "name": "Solis Inverter",
  "iot_class": "cloud_polling",
  "documentation": "https://github.com/hultenvp/solis-sensor/",
  "issue_tracker": "https://github.com/hultenvp/solis-sensor/issues",
  "dependencies": [],
  "codeowners": ["@hultenvp"]
}<|MERGE_RESOLUTION|>--- conflicted
+++ resolved
@@ -1,10 +1,6 @@
 {
   "domain": "solis",
-<<<<<<< HEAD
-  "version": "1.0.1",
-=======
   "version": "1.1.0",
->>>>>>> 217b3152
   "name": "Solis Inverter",
   "iot_class": "cloud_polling",
   "documentation": "https://github.com/hultenvp/solis-sensor/",
